--- conflicted
+++ resolved
@@ -44,16 +44,8 @@
 ## Options
 
 ```
-<<<<<<< HEAD
-[--repo=REPO]                    # GitHub repo to use. Format: user/repo
-[--force]                        # Bypass overwrite are you sure prompt for existing files.
-[--mode=MODE]                    # mode: html,api,job
-                                 # Default: html
-[--webpacker], [--no-webpacker]  # Install webpacker
-=======
 [--api], [--no-api]              # API mode.
 [--database], [--no-database]    # Adds database
->>>>>>> c54f8d00
                                  # Default: true
 [--bootstrap], [--no-bootstrap]  # Install bootstrap css
                                  # Default: true
