--- conflicted
+++ resolved
@@ -44,15 +44,6 @@
 ## Options
 
 ```
-<<<<<<< HEAD
-[--repo=REPO]                    # GitHub repo to use. Format: user/repo
-[--force]                        # Bypass overwrite are you sure prompt for existing files.
-[--mode=MODE]                    # mode: html,api,job
-                                 # Default: html
-[--webpacker], [--no-webpacker]  # Install webpacker
-                                 # Default: true
-=======
->>>>>>> 9f0a4fa7
 [--bootstrap], [--no-bootstrap]  # Install bootstrap css
                                  # Default: true
 [--database], [--no-database]    # Adds database
