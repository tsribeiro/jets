# frozen_string_literal: true

require "jets/spec_helpers"

class SimpleController < Jets::Controller::Base
  layout :application

  def index
    render json: {}
  end

  def show
    if params[:id] == '404'
      render json: {}, status: :not_found
    else
      render json: { id: params[:id], filter: params[:filter] }
    end
  end

  def create
    render json: { id: params[:id] }, status: :created
  end

  def update
    render json: { id: params[:id], name: params[:name] }
  end

  def destroy
    render json: {}, status: :no_content
  end
end

describe Jets::SpecHelpers do
  before do
    Jets.application.routes.draw do
      get 'spec_helper_test', to: 'simple#index'
      get 'spec_helper_test/:id', to: 'simple#show'

      post 'spec_helper_test', to: 'simple#create'

      put 'spec_helper_test/:id', to: 'simple#update'

      delete 'spec_helper_test/:id', to: 'simple#destroy'
    end
  end

  context "get" do
    let(:nested_params) do
      {
        level_1: {
          level_2: {
            level_3: {

            }
          }
        }
      }.with_indifferent_access
    end

    it "gets 200" do
      get '/spec_helper_test'
      expect(response.status).to eq 200
    end

    it "gets 200 with id" do
      get '/spec_helper_test/:id', id: 123
      expect(response.status).to eq 200
      expect(JSON.parse(response.body)['id']).to eq '123'
    end

    it "gets 200 with query params" do
      get '/spec_helper_test/:id', id: 123, query: { filter: 'abc' }
      expect(response.status).to eq 200
      expect(JSON.parse(response.body)['filter']).to eq 'abc'
    end

<<<<<<< HEAD
    it "gets 200 with nested query params 1" do
      get '/spec_helper_test/:id', id: 123, query: { filter: nested_params }

      expect(response.status).to eq 200
      expect(JSON.parse(response.body)['filter']).to eq nested_params
    end

    it "gets 200 with nested query params 2" do
      get '/spec_helper_test/:id', id: 123, query: { filter: ['abc', 'def'] }
      expect(response.status).to eq 200
      expect(JSON.parse(response.body)['filter']).to eq ['abc', 'def']
=======
    it "gets 200 with query params with params keyword" do
      get '/spec_helper_test/:id', id: 123, params: { filter: 'abc' }
      expect(response.status).to eq 200
      expect(JSON.parse(response.body)['filter']).to eq 'abc'
>>>>>>> 7829cbcb
    end

    it "gets 200 with query params no query keyword" do
      get '/spec_helper_test/:id', id: 123, filter: 'abc'
      expect(response.status).to eq 200
      expect(JSON.parse(response.body)['filter']).to eq 'abc'
    end

    it "gets 200 with route params" do
      get '/spec_helper_test/123'
      expect(response.status).to eq 200
      expect(JSON.parse(response.body)['id']).to eq '123'
    end

    it "gets 404 with id" do
      get '/spec_helper_test/:id', id: 404
      expect(response.status).to eq 404
    end
  end

  context "post" do
    it "posts 201" do
      post '/spec_helper_test', params: { id: 123 } # params also works
      expect(response.status).to eq 201
      expect(JSON.parse(response.body)['id']).to eq '123'
    end
  end

  context "put" do
    it "puts" do
      put '/spec_helper_test/:id', id: 1, name: 'Tom'
      expect(response.status).to eq 200
      expect(JSON.parse(response.body)['id']).to eq '1'
      expect(JSON.parse(response.body)['name']).to eq 'Tom'
    end
  end

  context "delete" do
    it "destroys" do
      delete '/spec_helper_test/:id', id: 1
      expect(response.status).to eq 204
    end
  end

  context "fixtures" do
    it "gets valid fixture path" do
      expect(fixture_path('abc')).to eq "#{Jets.root}/spec/fixtures/abc"
    end
  end
end<|MERGE_RESOLUTION|>--- conflicted
+++ resolved
@@ -74,24 +74,23 @@
       expect(JSON.parse(response.body)['filter']).to eq 'abc'
     end
 
-<<<<<<< HEAD
-    it "gets 200 with nested query params 1" do
+    it "gets 200 with nested query params" do
       get '/spec_helper_test/:id', id: 123, query: { filter: nested_params }
 
       expect(response.status).to eq 200
       expect(JSON.parse(response.body)['filter']).to eq nested_params
     end
 
-    it "gets 200 with nested query params 2" do
+    it "gets 200 with array query params" do
       get '/spec_helper_test/:id', id: 123, query: { filter: ['abc', 'def'] }
       expect(response.status).to eq 200
       expect(JSON.parse(response.body)['filter']).to eq ['abc', 'def']
-=======
+    end
+
     it "gets 200 with query params with params keyword" do
       get '/spec_helper_test/:id', id: 123, params: { filter: 'abc' }
       expect(response.status).to eq 200
       expect(JSON.parse(response.body)['filter']).to eq 'abc'
->>>>>>> 7829cbcb
     end
 
     it "gets 200 with query params no query keyword" do
