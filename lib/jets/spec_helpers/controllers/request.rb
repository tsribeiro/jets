--- conflicted
+++ resolved
@@ -46,11 +46,7 @@
 
       params.query_params.each do |key, value|
         json['queryStringParameters'] ||= {}
-<<<<<<< HEAD
-        json['queryStringParameters'][key.to_s] = value
-=======
         json['queryStringParameters'][key.to_s] = value.deep_dup
->>>>>>> b5842751
       end
 
       json
