--- conflicted
+++ resolved
@@ -50,10 +50,6 @@
 
     def create_stack
       # parent stack template is on filesystem and child stacks templates is on s3
-<<<<<<< HEAD
-      IO.read(@template_path) # template_body
-=======
->>>>>>> 18c38327
       cfn.create_stack(stack_options)
     end
     time :create_stack
@@ -63,11 +59,7 @@
         cfn.update_stack(stack_options)
       rescue Aws::CloudFormation::Errors::ValidationError => e
         puts "ERROR: #{e.message}".red
-<<<<<<< HEAD
-        true # error = true
-=======
         true # error
->>>>>>> 18c38327
       end
     end
     time :update_stack
