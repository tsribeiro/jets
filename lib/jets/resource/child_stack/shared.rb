# Implements:
#
#   definition
#   template_filename
#
module Jets::Resource::ChildStack
  class Shared < AppClass
    def initialize(s3_bucket, options={})
      super
      @path = options[:path]
    end

    def definition
      {
        shared_logical_id => {
          type: "AWS::CloudFormation::Stack",
          properties: {
            template_url: template_url,
          }
        }
      }
    end

    # map the path to a camelized logical_id. Example:
    #   /tmp/jets/demo/templates/demo-dev-2-shared-resources.yml to
    #   PostsController
    def shared_logical_id
      regexp = Regexp.new(".*#{Jets.config.project_namespace}-") # keep the shared
      shared_name = @path.sub(regexp, '').sub('.yml', '')
      shared_name.underscore.camelize
    end

    # IE: app/resource.rb => Resource
    # Returns Resource class object in the example
    def current_shared_class
      templates_prefix = "#{Jets::Naming.template_path_prefix}-shared-"
      @path.sub(templates_prefix, '')
        .sub(/\.yml$/,'')
        .gsub('-','/')
        .classify
        .constantize # returns actual class
    end

    # Tells us if there are any resources defined in the shared class.
    #
    # Returns: Boolean
    def resources?
<<<<<<< HEAD
      puts "current_shared_class.build? #{current_shared_class.build?}"
      current_shared_class.build?
=======
      # Jets::SharedResource.resources?(current_app_class)
>>>>>>> 51181616
    end

    def template_filename
      "#{Jets.config.project_namespace}-shared-#{current_shared_class.to_s.underscore}.yml"
    end
  end
end<|MERGE_RESOLUTION|>--- conflicted
+++ resolved
@@ -45,12 +45,7 @@
     #
     # Returns: Boolean
     def resources?
-<<<<<<< HEAD
-      puts "current_shared_class.build? #{current_shared_class.build?}"
       current_shared_class.build?
-=======
-      # Jets::SharedResource.resources?(current_app_class)
->>>>>>> 51181616
     end
 
     def template_filename
