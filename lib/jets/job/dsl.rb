# Jets::Job::Base < Jets::Lambda::Functions
# Both Jets::Job::Base and Jets::Lambda::Functions have Dsl modules included.
# So the Jets::Job::Dsl overrides some of the Jets::Lambda::Functions behavior.
#
# Implements:
#
#   default_associated_resource_definition
#
module Jets::Job::Dsl
  extend ActiveSupport::Concern

  included do
    class << self
<<<<<<< HEAD
      def rate(expression, props={})
        schedule_job("rate(#{expression})", props)
      end

      def cron(expression, props={})
        schedule_job("cron(#{expression})", props)
=======
      # Public: Creates CloudWatch Event Rule
      #
      # expression - The rate expression. 
      #
      # Examples
      #
      #   rate("10 minutes")
      #   rate("10 minutes", description: "Hard job")
      #
      def rate(expression)
        update_properties(schedule_expression: "rate(#{expression})")
>>>>>>> 13886a1a
      end

      # Eager resource definition
      def schedule_job(expression, props={})
        props = props.merge(schedule_expression: expression)
        associated_properties(props)
        associated_resources(event_rule_definition) # add associated resources immediately
        @associated_properties = nil # reset for next definition, since we're defining eagerly
      end

      # Eager resource definition
      def event_pattern(details={}, props={})
        props = props.merge(event_pattern: details)
        associated_properties(props)
        associated_resources(event_rule_definition) # add associated resources immediately
        @associated_properties = nil # reset for next definition, since we're defining eagerly
        add_descriptions # useful: generic description in the Event Rule console
      end

      # Works with eager definitions
      def add_descriptions
        numbered_resources = []
        n = 1
        @associated_resources.map do |definition|
          logical_id = definition.keys.first
          attributes = definition.values.first
          attributes[:properties][:description] ||= "#{self.name} Event Rule #{n}"
          numbered_resources << { "#{logical_id}" => attributes }
          n += 1
        end
        @associated_resources = numbered_resources
      end

      ASSOCIATED_PROPERTIES = %W[
        description
        state
        schedule_expression
      ]
      define_associated_properties(ASSOCIATED_PROPERTIES)

      def default_associated_resource_definition
        event_rule_definition
      end

      def event_rule_definition
        resource = Jets::Resource::Events::Rule.new(associated_properties)
        resource.definition # returns a definition to be added by associated_resources
      end
    end
  end
end<|MERGE_RESOLUTION|>--- conflicted
+++ resolved
@@ -11,26 +11,30 @@
 
   included do
     class << self
-<<<<<<< HEAD
-      def rate(expression, props={})
-        schedule_job("rate(#{expression})", props)
-      end
-
-      def cron(expression, props={})
-        schedule_job("cron(#{expression})", props)
-=======
       # Public: Creates CloudWatch Event Rule
       #
-      # expression - The rate expression. 
+      # expression - The rate expression.
       #
       # Examples
       #
       #   rate("10 minutes")
       #   rate("10 minutes", description: "Hard job")
       #
-      def rate(expression)
-        update_properties(schedule_expression: "rate(#{expression})")
->>>>>>> 13886a1a
+      def rate(expression, props={})
+        schedule_job("rate(#{expression})", props)
+      end
+
+      # Public: Creates CloudWatch Event Rule
+      #
+      # expression - The cron expression.
+      #
+      # Examples
+      #
+      #   cron("0 */12 * * ? *")
+      #   cron("0 */12 * * ? *", description: "Hard job")
+      #
+      def cron(expression, props={})
+        schedule_job("cron(#{expression})", props)
       end
 
       # Eager resource definition
