--- conflicted
+++ resolved
@@ -152,14 +152,8 @@
 
         # Internal jets controllers like Welcome and Public need a different regexp
         app_file = app_file.sub(%r{.*lib/jets/internal/},'')
-<<<<<<< HEAD
-
-        app_klass = app_file.classify.constantize # IE: PostsController, Jets::PublicController
-        langs = app_klass.tasks.map(&:lang)
-=======
         app_class = app_file.classify.constantize # IE: PostsController, Jets::PublicController
         langs = app_class.tasks.map(&:lang)
->>>>>>> 9f0a4fa7
         langs.include?(:ruby)
       end
       !has_ruby
