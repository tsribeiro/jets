--- conflicted
+++ resolved
@@ -52,10 +52,7 @@
   spec.add_dependency "jets-html-sanitizer"
   spec.add_dependency "kramdown"
   spec.add_dependency "memoist"
-<<<<<<< HEAD
-=======
   spec.add_dependency "mini_mime"
->>>>>>> 7421f933
   spec.add_dependency "rack"
   spec.add_dependency "railties", "~> 6.1.0" # for ActiveRecord database_tasks.rb
   spec.add_dependency "rainbow"
