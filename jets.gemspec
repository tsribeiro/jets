# coding: utf-8
lib = File.expand_path("../lib", __FILE__)
$LOAD_PATH.unshift(lib) unless $LOAD_PATH.include?(lib)
require "jets/version"

Gem::Specification.new do |spec|
  spec.name          = "jets"
  spec.version       = Jets::VERSION
  spec.authors       = ["Tung Nguyen"]
  spec.email         = ["tongueroo@gmail.com"]
  spec.description   = %q{Test}
  spec.summary       = %q{Test}
  spec.homepage      = "https://github.com/tongueroo/jets"
  spec.license       = "MIT"

  spec.files         = `git ls-files`.split($/)
  spec.executables   = spec.files.grep(%r{^bin/}) { |f| File.basename(f) }
  spec.test_files    = spec.files.grep(%r{^(test|spec|features)/})
  spec.require_paths = ["lib"]

  spec.add_dependency "thor"
  spec.add_dependency "hashie"
  spec.add_dependency "colorize"
  spec.add_dependency "activesupport"
  spec.add_dependency "actionview"
  spec.add_dependency "actionpack"
  spec.add_dependency "activerecord"
  spec.add_dependency "railties" # ActiveRecord database_tasks.rb require this
  # TODO: only load the database adapters that the app uses, so generate this
  # in the app's Gemfile

  spec.add_dependency "recursive-open-struct"
  spec.add_dependency "aws-sdk-s3"
  spec.add_dependency "aws-sdk-cloudformation"
  spec.add_dependency "aws-sdk-dynamodb"
  spec.add_dependency "aws-sdk-lambda"
  spec.add_dependency "kramdown"
  spec.add_dependency "text-table"
  spec.add_dependency "rack"

  spec.add_development_dependency "byebug"
  spec.add_development_dependency "bundler"
  spec.add_development_dependency "rake"
  spec.add_development_dependency "rspec"
  # there are development dependencies because we want to lazy load them
  # in the app. but we want to have them so we can run specs.
<<<<<<< HEAD
  # spec.add_development_dependency "mysql2"
=======
  spec.add_development_dependency "pg"
>>>>>>> b5da7665

  # ruby_dep-1.5.0 requires ruby version >= 2.2.5, which is incompatible with the current version, ruby 2.2.2p95
  # spec.add_development_dependency "guard"
  # spec.add_development_dependency "guard-bundler"
  # spec.add_development_dependency "guard-rspec"
  # spec.add_development_dependency "codeclimate-test-reporter", group: :test, require: nil
end<|MERGE_RESOLUTION|>--- conflicted
+++ resolved
@@ -44,11 +44,7 @@
   spec.add_development_dependency "rspec"
   # there are development dependencies because we want to lazy load them
   # in the app. but we want to have them so we can run specs.
-<<<<<<< HEAD
-  # spec.add_development_dependency "mysql2"
-=======
   spec.add_development_dependency "pg"
->>>>>>> b5da7665
 
   # ruby_dep-1.5.0 requires ruby version >= 2.2.5, which is incompatible with the current version, ruby 2.2.2p95
   # spec.add_development_dependency "guard"
